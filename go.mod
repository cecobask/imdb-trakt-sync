--- conflicted
+++ resolved
@@ -10,14 +10,8 @@
 
 require (
 	github.com/andybalholm/cascadia v1.3.1 // indirect
-<<<<<<< HEAD
-	go.uber.org/atomic v1.7.0 // indirect
-	go.uber.org/multierr v1.6.0 // indirect
-	golang.org/x/net v0.17.0 // indirect
-=======
 	github.com/davecgh/go-spew v1.1.1 // indirect
 	github.com/pmezard/go-difflib v1.0.0 // indirect
 	golang.org/x/net v0.17.0 // indirect
 	gopkg.in/yaml.v3 v3.0.1 // indirect
->>>>>>> 5930a949
 )